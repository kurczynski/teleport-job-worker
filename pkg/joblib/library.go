--- conflicted
+++ resolved
@@ -145,10 +145,7 @@
 	job := Job{
 		id:             id,
 		command:        cmd,
-<<<<<<< HEAD
-=======
 		created:        clock.Now(),
->>>>>>> 71b529e0
 		clock:          clock,
 		statusChanges:  make([]StatusChange, 0),
 		resourceLimits: resourceLimits,
